--- conflicted
+++ resolved
@@ -10,7 +10,6 @@
 
 // HighlightColor interface moved to types.ts for consolidation
 // Use: import type { HighlightColor } from "./types.ts";
-
 
 /**
  * 基本設定インターフェース
@@ -222,11 +221,8 @@
   debug: DebugConfig;
 }
 
-<<<<<<< HEAD
-=======
 /**
  * camelCase統一のための新しい設定インターフェース
- * Phase 3で導入された命名規則の統一化を目的とした設定インターフェースです。
  * snake_caseからcamelCaseへの移行を支援し、モダンなJavaScript/TypeScriptの慣習に合わせます。
  *
  * @interface CamelCaseConfig
@@ -242,7 +238,6 @@
  * };
  * ```
  */
->>>>>>> 32729228
 export interface CamelCaseConfig {
   // Core settings
   enabled: boolean;
@@ -300,9 +295,6 @@
   hasDebugCoordinates?: boolean;
 }
 
-<<<<<<< HEAD
-// snake_caseとcamelCaseの両方をサポート
-=======
 /**
  * モダン設定インターフェース
  * Phase 3で導入された後方互換性を保持しながら、現代的な命名規則を採用した設定インターフェース。
@@ -323,7 +315,6 @@
  * console.log(config.motion_count);   // 3 (同じ値)
  * ```
  */
->>>>>>> 32729228
 export interface ModernConfig extends CamelCaseConfig {
   // snake_case properties for backward compatibility
   motion_count?: number;
@@ -1019,7 +1010,6 @@
   return fallbackValue;
 }
 
-
 /**
  * snake_caseからcamelCaseへの変換マッピング定数
  * Phase 3の命名規則統一化で使用される変換テーブルです。
